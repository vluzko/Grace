# Syntax Proposals

## Variables
### Immutable variable declaration
type identifier

### Mutable variable declaration
mut type identifier

## Variable assignment
identifier = expression

## Conditionals
if expression
  code
<<<<<<< HEAD
else if expression
=======
elif expression
>>>>>>> 772bc6ee
  code
else
  code

## Flow Control

### For each
for var in iterator
  code

### Enumerated for
for i, var in enumerated(iterator)
  code

### While
while condition
  code

### Switch
switch varname
  value1
    code
  value2
    code
  value3
    code

## Functions

### Declaration
func function\_name(argtype argname, argtype2 argname2, ...vartype varargs, kwtype kwname=value, kwtype2 kwname2=value2) return\_type
  code

### Call
function\_name(arg1)

### Returns
func function\_name(argtype argname) return\_type
  code
  return foo

### Lambdas
(argtype1 argname1, argtype2 argname2) => expr
<|MERGE_RESOLUTION|>--- conflicted
+++ resolved
@@ -13,11 +13,7 @@
 ## Conditionals
 if expression
   code
-<<<<<<< HEAD
-else if expression
-=======
 elif expression
->>>>>>> 772bc6ee
   code
 else
   code
