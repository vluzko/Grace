--- conflicted
+++ resolved
@@ -464,29 +464,6 @@
                 need_impl.remove(&func_name);
 
                 decs_map.insert(func_name.clone(), dec.clone());
-<<<<<<< HEAD
-=======
-
-                struct_type.
-
-                // If we have ambiguous names
-                if existing_attributes.contains(&func_name) {
-                    let mut struct_ambig_names = match ambiguous_names.remove(struct_name) {
-                        Some(v) => v,
-                        None => HashMap::new()
-                    };
-                    struct_ambig_names.insert(func_name.clone(), trait_name.clone());
-
-                    if struct_type.has_attribute(&func_name) {
-                        struct_ambig_names.insert(func_name.clone(), Identifier::from("Attrib"));
-                    }
-
-                    ambiguous_names.insert(struct_name.clone(), struct_ambig_names);
-
-                } else {
-
-                }
->>>>>>> 565a978f
             }
             // Demand that all methods of the trait have implementations.
             assert!(need_impl.len() == 0);
