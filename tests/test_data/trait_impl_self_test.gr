--- conflicted
+++ resolved
@@ -11,12 +11,4 @@
 
 fn call_trait_func():
     let foo = teststruct{0,1}
-<<<<<<< HEAD
-<<<<<<< HEAD
-    let qux = foo.baz("a",8)
-=======
-    let qux = foo.baz("abc",8)
->>>>>>> b7174fe6ecb03b0891741db26375c66fea86e6c2
-=======
-    let qux = foo.baz("abc",8)
->>>>>>> b7174fe6
+    let qux = foo.baz("abc",8)